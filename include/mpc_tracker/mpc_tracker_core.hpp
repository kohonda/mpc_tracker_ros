#ifndef MPC_TRACKER_Core_H
#define MPC_TRACKER_Core_H

#include <memory>
#include <ros/ros.h>
#include <std_msgs/Float32.h>
#include <geometry_msgs/Twist.h>
#include <nav_msgs/Path.h>
#include <nav_msgs/Odometry.h>
#include <tf2_ros/transform_listener.h>
#include <tf2_ros/transform_broadcaster.h>
#include <tf2_geometry_msgs/tf2_geometry_msgs.h>
#include <tf2/utils.h>
#include <visualization_msgs/Marker.h>
#include <visualization_msgs/MarkerArray.h>
#include "mpc_tracker/course_manager.hpp"
#include "mpc_tracker/frenet_serret_converter.hpp"
#include "Twist.hpp"
// #include "mpc_tracker/frenet_state_filter.hpp"
#include "cgmres_solver/continuation_gmres.hpp"
#include "mpc_tracker/mpc_simulator.hpp"
#include "StopWatch.hpp"

#include "autoware_msgs/Trigger.h"

/**
 * @class reference trajectory tracker class
 * @brief calculate control input based nonlinear MPC using C/GMRES method
 * @author Kohei Honda
 * @date Aug.2021
 */
class MPCTracker
{
public:
    /**
     * @brief default constructor
     *
     */
    MPCTracker(/* args */);

    /**
     * @brief Destroy the MPCTracker object
     *
     */
    ~MPCTracker();

private:
    /*ros system variables*/
    ros::NodeHandle nh_;           //!< @brief ros public node handle
    ros::NodeHandle private_nh_;   //!< @brief ros private node handle
    ros::Publisher pub_twist_cmd_; //!< @brief twist command topic publisher
    ros::Subscriber sub_ref_path_; //!< @brief reference path subscriber
    ros::Subscriber sub_odom_;     //!< @brief robot odom subscriber
    ros::Timer timer_control_;     //!< @brief timer for control command commutation
    std::string robot_frame_id_;
    std::string map_frame_id_;
    tf2_ros::Buffer tf_buffer_;
    tf2_ros::TransformListener tf_listener_;
    ros::ServiceServer service_control_trigger_; //!< @brief control trigger from higher level planner
    ros::ServiceClient client_finish_goal_;      //!< @brief client for announce of finishing drive

    /*control system parametes*/
    double control_sampling_time_; //!< @brief control interval [s]
<<<<<<< HEAD
    // TODO: とりあえずreference speedは固定.-> reference pathをposeのみならず車速埋め込みにする
    double reference_speed_;            //!< @brief robot reference speed [m/s]
    int zero_speed_points_around_goal_; //!< @brief Number of waypoints which are set the speed to zero for stop at the goal
    double goal_judgment_distance_;     //!< @brief Threshold for goal judgment [m]
=======
    double reference_speed_;       //!< @brief robot reference speed [m/s]

    /*path smoothing parameters*/
    int curvature_smoothing_num_;       //!< @brief Smoothing value for curvature calculation
    double max_curvature_change_rate_;  //!< @brief Saturate value for curvature change rate [1/m^2]
    double speed_reduction_rate_;       //!< @brief Reduce the speed reference based on the rate of curvature change; v_ref' = v_ref * exp (-speed_reduction_rate * curvature_rate^2)
    double deceleration_rate_for_stop_; //!< @brief Reduce the speed reference for stopping; v_ref'  = v_ref * (1 - exp(-deceleration_rate_for_stop * (x_goal -x_f))), recommend the same value as a a_min in MPC formulation
>>>>>>> 5431537a

    /*cgmres solver parameters*/
    struct CGMRESParam
    {
        double Tf_;                        //!< @brief Length of predictive horizon in C/GMRES [s]
        double alpha_;                     //!< @brief The length horizon at time t is given by T_f * (1-exp(-alpha*t))
        int N_;                            //!< @brief The number of discrete of the predictive horizon
        double finite_distance_increment_; //!< @brief Step length of the finite difference in C/GMRES method
        double zeta_;                      //!< @brief A parameter for stabilization of the C/GMRES method.
        int kmax_;                         //!< @brief dimension of the Krylov subspace and maximum iteration number
    };
    CGMRESParam cgmres_param_;

    /*MPC parameters*/
    struct MPCParam
    {
        std::array<double, MPC_STATE_SPACE::DIM> q_;          //!< @brief Weight of state for stage cost in MPC
        std::array<double, MPC_STATE_SPACE::DIM> q_terminal_; //!< @brief Weight of state for terminal cost in MPC
        std::array<double, MPC_INPUT::DIM> r_;                //!< @brief Weight of input for stage cost in MPC
        double barrier_coefficient_;                          //!< @brief barrier function coefficient for inequality constraint
        double a_max_;                                        //!< @brief Maximum acceleration
        double a_min_;                                        //!< @brief Minimum deceleration
    };
    MPCParam mpc_param_;

    /*Variables*/
    struct RobotStatus
    {
        Pose robot_pose_global_;             //!< @brief Global robot pose used in MPC
        Twist robot_twist_;                  //!< @brief Robot twist used in MPC
        FrenetCoordinate robot_pose_frenet_; //!< @brief Frenet-Serret robot pose used in MPC
    };
    RobotStatus robot_status_;

    Twist prev_twist_cmd_;          //!< @brief published twist command just before
    Pose reference_path_goal_pose_; //!< @brief pose at the final reference point

    /*function used in the predictive horizon of MPC*/
    std::function<double(double)> path_curvature_;   //!< @brief return curvature from pose x_f in frenet coordinate
    std::function<double(double)> trajectory_speed_; //!< @brief return reference speed from pose x_f in frenet coordinate
    std::function<double(double)> drivable_width_;   // not used now

    /*Flags*/
    bool is_robot_state_ok_ = false;          //!< @brief Check getting robot observed info
    bool initial_solution_calculate_ = false; //!< @brief Initialize C/GMRES method using Newton-method
    bool is_finish_goal_ = false;             //!< @brief Check reached the goal
    bool is_permit_control_ = false;          //!< @brief Check control permission from higher level planner

    /*Visualization info*/
    ros::Publisher pub_predictive_pose_;  //! @brief MPC predictive pose publisher
    ros::Publisher pub_calculation_time_; //! @brief calculation time publisher
    ros::Publisher pub_F_norm_;           //! @brief F norm is Deviation from optimal solution

    /*Library*/
    std::unique_ptr<cgmres::ContinuationGMRES> nmpc_solver_ptr_;         //!< @brief nonlinear mpc solver pointer
    std::unique_ptr<pathtrack_tools::CourseManager> course_manager_ptr_; //!< @brief Manage reference path, reference speed and drivable area in MPC
    pathtrack_tools::FrenetSerretConverter frenet_serret_converter_;     //!< @brief Converter between global coordinate and frenet-serret coordinate
    std::unique_ptr<pathtrack_tools::MPCSimulator> mpc_simulator_ptr_;   //!< @brief Reproduct MPC predictive state
    StopWatch stop_watch_;
    // std::unique_ptr<pathtrack_tools::FrenetStateFilter> frenet_state_filter_ptr_; //!< @brief Frenet state estimate from observed info

    /**
     * @brief calculate and publish control input
     *
     */
    void timer_callback(const ros::TimerEvent &);

    /**
     * @brief Subscribe to odometry and update pose and twist at that time. Pose is updated from tf, and twist is updated from odometry.
     *
     * @param [in] odom
     */
    void callback_odom(const nav_msgs::Odometry &odom);

    /**
     * @brief Update reference path from higher level planner and filter it.
     *
     * @param [in] path
     */
    void callback_reference_path(const nav_msgs::Path &path);

    /**
     * @brief Receive control permission from higher level planners
     *
     * @param request
     * @param response
     */
    bool callback_control_trigger(autoware_msgs::Trigger::Request &request, autoware_msgs::Trigger::Response &response);

    /**
     * @brief Publish geometry_msgs::Twist
     *
     * @param twist_cmd
     */
    void publish_twist(const Twist &twist_cmd) const;

    /**
     * @brief converter form predictive state in MPC to MarkerArray for rviz
     *
     * @param predictive_state
     * @param name_space
     * @param frame_id
     * @param r
     * @param g
     * @param b
     * @param z
     * @return visualization_msgs::MarkerArray
     */
    visualization_msgs::MarkerArray convert_predictivestate2marker(const std::array<std::vector<double>, MPC_STATE_SPACE::DIM> &predictive_state, const std::string &name_space,
                                                                   const std::string &frame_id, const double &r, const double &g, const double &b, const double &z) const;

    /**
     * @brief report reaching goal to higher level planner
     *
     */
    void report_reached_goal();
};

#endif<|MERGE_RESOLUTION|>--- conflicted
+++ resolved
@@ -60,21 +60,15 @@
     ros::ServiceClient client_finish_goal_;      //!< @brief client for announce of finishing drive
 
     /*control system parametes*/
-    double control_sampling_time_; //!< @brief control interval [s]
-<<<<<<< HEAD
-    // TODO: とりあえずreference speedは固定.-> reference pathをposeのみならず車速埋め込みにする
-    double reference_speed_;            //!< @brief robot reference speed [m/s]
-    int zero_speed_points_around_goal_; //!< @brief Number of waypoints which are set the speed to zero for stop at the goal
-    double goal_judgment_distance_;     //!< @brief Threshold for goal judgment [m]
-=======
-    double reference_speed_;       //!< @brief robot reference speed [m/s]
+    double control_sampling_time_;  //!< @brief control interval [s]
+    double reference_speed_;        //!< @brief robot reference speed [m/s]
+    double goal_judgment_distance_; //!< @brief Threshold for goal judgment [m]
 
     /*path smoothing parameters*/
     int curvature_smoothing_num_;       //!< @brief Smoothing value for curvature calculation
     double max_curvature_change_rate_;  //!< @brief Saturate value for curvature change rate [1/m^2]
     double speed_reduction_rate_;       //!< @brief Reduce the speed reference based on the rate of curvature change; v_ref' = v_ref * exp (-speed_reduction_rate * curvature_rate^2)
     double deceleration_rate_for_stop_; //!< @brief Reduce the speed reference for stopping; v_ref'  = v_ref * (1 - exp(-deceleration_rate_for_stop * (x_goal -x_f))), recommend the same value as a a_min in MPC formulation
->>>>>>> 5431537a
 
     /*cgmres solver parameters*/
     struct CGMRESParam
