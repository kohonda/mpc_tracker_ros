--- conflicted
+++ resolved
@@ -33,13 +33,9 @@
                            std::function<double(double)> &traj_speed, [[maybe_unused]] std::function<double(double)> &drivable_width, std::vector<double> &hx) const
     {
         const double curvature = traj_curvature(x[MPC_STATE_SPACE::X_F]);
-<<<<<<< HEAD
-        // const double ref_speed = traj_speed(x[2]);
-=======
         const double ref_speed = traj_speed(x[MPC_STATE_SPACE::X_F]);
         // const double ref_speed_filtered = std::min(ref_speed, std::sqrt(a_max_ / std::max(std::abs(curvature), 0.01)));
         // const double ref_speed_filtered = ref_speed * std::exp(-gamma_ * curvature * curvature);
->>>>>>> 5431537a
 
         hx[MPC_STATE_SPACE::X_F] = (1.0 / 2.0) * q_[MPC_STATE_SPACE::X_F] * (2 * x[MPC_STATE_SPACE::X_F] - 2 * x_ref_[MPC_STATE_SPACE::X_F]);
         hx[MPC_STATE_SPACE::Y_F] = -pow(curvature, 2) * lmd[MPC_STATE_SPACE::YAW_F] * x[MPC_STATE_SPACE::TWIST_X] * cos(x[MPC_STATE_SPACE::YAW_F]) / pow(-curvature * x[MPC_STATE_SPACE::Y_F] + 1, 2) + curvature * lmd[MPC_STATE_SPACE::X_F] * x[MPC_STATE_SPACE::TWIST_X] * cos(x[MPC_STATE_SPACE::YAW_F]) / pow(-curvature * x[MPC_STATE_SPACE::Y_F] + 1, 2) + (1.0 / 2.0) * q_[MPC_STATE_SPACE::Y_F] * (2 * x[MPC_STATE_SPACE::Y_F] - 2 * x_ref_[MPC_STATE_SPACE::Y_F]);
@@ -50,14 +46,8 @@
     void NMPCModel::huFunc([[maybe_unused]] const double t, [[maybe_unused]] const std::vector<double> &x, const double *u, const std::vector<double> &lmd, [[maybe_unused]] std::function<double(double)> &traj_curvature,
                            [[maybe_unused]] std::function<double(double)> &traj_speed, [[maybe_unused]] std::function<double(double)> &drivable_width, double *hu) const
     {
-<<<<<<< HEAD
-        const double curvature = traj_curvature(x[MPC_STATE_SPACE::X_F]);
-        const double ref_speed = traj_speed(x[MPC_STATE_SPACE::X_F]);
-=======
         // const double curvature = traj_curvature(x[MPC_STATE_SPACE::X_F]);
         // const double ref_speed = traj_speed(x[MPC_STATE_SPACE::X_F]);
->>>>>>> 5431537a
-
         hu[MPC_INPUT::ANGULAR_VEL_YAW] = lmd[MPC_STATE_SPACE::YAW_F] + 1.0 * r_[MPC_INPUT::ANGULAR_VEL_YAW] * u[MPC_INPUT::ANGULAR_VEL_YAW];
         hu[MPC_INPUT::ACCEL] = lmd[MPC_STATE_SPACE::TWIST_X] + 1.0 * r_[MPC_INPUT::ACCEL] * u[MPC_INPUT::ACCEL] + ((a_max_ - u[MPC_INPUT::ACCEL] > 1.0) ? (barrier_coefficient_ / (a_max_ - u[MPC_INPUT::ACCEL])) : ((1.0 / 2.0) * barrier_coefficient_ * (-2.0 * a_max_ + 2.0 * u[MPC_INPUT::ACCEL] + 4.0))) + ((a_min_ - u[MPC_INPUT::ACCEL] < -1.0) ? (-barrier_coefficient_ / (-a_min_ + u[MPC_INPUT::ACCEL])) : ((1.0 / 2.0) * barrier_coefficient_ * (-2.0 * a_min_ + 2.0 * u[MPC_INPUT::ACCEL] - 4.0)));
     }
